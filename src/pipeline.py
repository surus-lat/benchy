--- conflicted
+++ resolved
@@ -176,13 +176,13 @@
     # Initialize config manager
     config_manager = ConfigManager()
     
-<<<<<<< HEAD
     # Step 0: Fetch generation config from model repository
     generation_config = fetch_generation_config(
         model_name=model_name,
         hf_cache=hf_cache,
         hf_token=hf_token
-=======
+    )
+    
     # Write complete run configuration
     config_file_path = write_run_config(
         model_name=model_name,
@@ -211,7 +211,6 @@
             'max_num_batched_tokens': max_num_batched_tokens
         },
         cuda_devices=cuda_devices
->>>>>>> d26b07f8
     )
     
     # Step 1: Start vLLM server
@@ -258,15 +257,12 @@
         spanish_task_config = config_manager.get_task_config("spanish", task_defaults_overrides)
         # Merge use_chat_completions from model config into task config
         spanish_task_config['use_chat_completions'] = use_chat_completions
-<<<<<<< HEAD
         # Add generation config
         spanish_task_config['generation_config'] = generation_config
-=======
         
         # Log task configuration
         if log_setup:
             log_setup.log_task_config("spanish", spanish_task_config)
->>>>>>> d26b07f8
         spanish_results = run_spanish_evaluation(
             model_name=model_name,
             output_path=model_output_path,
@@ -283,15 +279,12 @@
         portuguese_task_config = config_manager.get_task_config("portuguese", task_defaults_overrides)
         # Merge use_chat_completions from model config into task config
         portuguese_task_config['use_chat_completions'] = use_chat_completions
-<<<<<<< HEAD
         # Add generation config
         portuguese_task_config['generation_config'] = generation_config
-=======
         
         # Log task configuration
         if log_setup:
             log_setup.log_task_config("portuguese", portuguese_task_config)
->>>>>>> d26b07f8
         portuguese_results = run_portuguese_evaluation(
             model_name=model_name,
             output_path=model_output_path,
@@ -308,15 +301,12 @@
         translation_task_config = config_manager.get_task_config("translation", task_defaults_overrides)
         # Merge use_chat_completions from model config into task config
         translation_task_config['use_chat_completions'] = use_chat_completions
-<<<<<<< HEAD
         # Add generation config
         translation_task_config['generation_config'] = generation_config
-=======
         
         # Log task configuration
         if log_setup:
             log_setup.log_task_config("translation", translation_task_config)
->>>>>>> d26b07f8
         translation_results = run_translation_evaluation(
             model_name=model_name,
             output_path=model_output_path,
